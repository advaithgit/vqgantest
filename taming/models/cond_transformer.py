--- conflicted
+++ resolved
@@ -269,7 +269,6 @@
         return logits, target
 
     def training_step(self, batch, batch_idx):
-<<<<<<< HEAD
         logits, target = self.shared_step(batch, batch_idx)
         loss, log_dict = self.compute_loss(logits, target, split="train")
         self.log("train/loss", loss,
@@ -282,16 +281,6 @@
         self.log("val/loss", loss,
                  prog_bar=True, logger=True, on_step=True, on_epoch=True)
         return log_dict
-=======
-        loss = self.shared_step(batch, batch_idx)
-        self.log("train/loss", loss, prog_bar=True, logger=True, on_step=True, on_epoch=True)
-        return loss
-
-    def validation_step(self, batch, batch_idx):
-        loss = self.shared_step(batch, batch_idx)
-        self.log("val/loss", loss, prog_bar=True, logger=True, on_step=True, on_epoch=True)
-        return loss
->>>>>>> 837ac3f1
 
     def configure_optimizers(self):
         """
